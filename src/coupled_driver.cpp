#include "enrico/coupled_driver.h"

#include "enrico/driver.h"
<<<<<<< HEAD

=======
#include "gsl/gsl"
>>>>>>> 89e9ad5c
#include "xtensor/xnorm.hpp"

namespace enrico {

CoupledDriver::CoupledDriver(MPI_Comm comm, pugi::xml_node node)
  : comm_(comm)
{
  // get required coupling parameters
  power_ = node.child("power").text().as_double();
  max_timesteps_ = node.child("max_timesteps").text().as_int();
  max_picard_iter_ = node.child("max_picard_iter").text().as_int();

  // get optional coupling parameters, using defaults if not provided
  if (node.child("epsilon"))
    epsilon_ = node.child("epsilon").text().as_double();

  if (node.child("alpha"))
    alpha_ = node.child("alpha").text().as_double();

  if (node.child("temperature_ic")) {
    auto s = std::string{node.child_value("temperature_ic")};

    if (s == "neutronics") {
      temperature_ic_ = Initial::neutronics;
    } else if (s == "heat") {
      temperature_ic_ = Initial::heat;
    } else {
      throw std::runtime_error{"Invalid value for <temperature_ic>"};
    }
  }

  Expects(power_ > 0);
  Expects(max_timesteps_ >= 0);
  Expects(max_picard_iter_ >= 0);
  Expects(epsilon_ > 0);
  Expects(alpha_ > 0);
}

void CoupledDriver::execute()
{
  auto& neutronics = get_neutronics_driver();
  auto& heat = get_heat_driver();

  // loop over time steps
  for (i_timestep_ = 0; i_timestep_ < max_timesteps_; ++i_timestep_) {
    std::string msg = "i_timestep: " + std::to_string(i_timestep_);
    comm_.message(msg);

    // loop over picard iterations
    for (i_picard_ = 0; i_picard_ < max_picard_iter_; ++i_picard_) {
      std::string msg = "i_picard: " + std::to_string(i_picard_);
      comm_.message(msg);

      if (neutronics.active()) {
        neutronics.init_step();
        neutronics.solve_step();
        neutronics.write_step(i_timestep_, i_picard_);
        neutronics.finalize_step();
      }

      comm_.Barrier();

      // Update heat source
      update_heat_source();

      if (heat.active()) {
        heat.init_step();
        heat.solve_step();
        heat.write_step(i_timestep_, i_picard_);
        heat.finalize_step();
      }

      comm_.Barrier();

      // Update temperature and density
      update_temperature();
      update_density();

      if (is_converged()) {
        std::string msg = "converged at i_picard = " + std::to_string(i_picard_);
        comm_.message(msg);
        break;
      }
    }
    comm_.Barrier();
  }
  heat.write_step();
}

void CoupledDriver::compute_temperature_norm(const CoupledDriver::Norm& n,
                                             double& norm,
                                             bool& converged)
{
  switch (n) {
  case Norm::L1: {
    auto n_expr = xt::norm_l1(temperatures_ - temperatures_prev_);
    norm = n_expr();
    break;
  }
  case Norm::L2: {
    auto n_expr = xt::norm_l2(temperatures_ - temperatures_prev_);
    norm = n_expr();
    break;
  }
  default: {
    auto n_expr = xt::norm_linf(temperatures_ - temperatures_prev_);
    norm = n_expr();
    break;
  }
  }

  converged = norm < epsilon_;
}

void CoupledDriver::update_heat_source()
{
  // Store previous heat source solution if more than one iteration has been performed
  // (otherwise there is not an initial condition for the heat source)
  if (!is_first_iteration()) {
    std::copy(heat_source_.begin(), heat_source_.end(), heat_source_prev_.begin());
  }

  // Compute the next iterate of the heat source
  auto& neutronics = get_neutronics_driver();
  if (neutronics.active()) {
    if (!is_first_iteration()) {
      heat_source_ =
        alpha_ * neutronics.heat_source(power_) + (1.0 - alpha_) * heat_source_prev_;
    } else {
      heat_source_ = neutronics.heat_source(power_);
    }
  }

  // Set heat source in the thermal-hydraulics solver
  set_heat_source();
}

} // namespace enrico<|MERGE_RESOLUTION|>--- conflicted
+++ resolved
@@ -1,11 +1,8 @@
 #include "enrico/coupled_driver.h"
 
 #include "enrico/driver.h"
-<<<<<<< HEAD
 
-=======
 #include "gsl/gsl"
->>>>>>> 89e9ad5c
 #include "xtensor/xnorm.hpp"
 
 namespace enrico {
